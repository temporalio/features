from __future__ import annotations

import base64
import inspect
import json
import logging
import uuid
from dataclasses import dataclass
from datetime import timedelta
from pathlib import Path
<<<<<<< HEAD
from typing import Awaitable, Callable, Dict, List, Mapping, Optional, Type, TypedDict
=======
from typing import Any, Awaitable, Callable, Dict, List, Optional, Type
>>>>>>> 4825d7a1

from temporalio import workflow
from temporalio.api.workflowservice.v1 import GetWorkflowExecutionHistoryRequest
from temporalio.api.common.v1 import Payload, WorkflowExecution
from temporalio.api.history.v1 import HistoryEvent
from temporalio.client import Client, WorkflowFailureError, WorkflowHandle
from temporalio.exceptions import ActivityError, ApplicationError
from temporalio.worker import Worker

logger = logging.getLogger(__name__)

features: Dict[str, Feature] = {}


def register_feature(
    *,
    workflows: List[Type],
    activities: List[Callable] = [],
    expect_activity_error: Optional[str] = None,
    expect_run_result: Optional[Any] = None,
    file: Optional[str] = None,
    start: Optional[Callable[[Runner], Awaitable[WorkflowHandle]]] = None,
    check_result: Optional[Callable[[Runner, WorkflowHandle], Awaitable[None]]] = None,
) -> None:
    if not file:
        file = inspect.stack()[1].filename
    # Split the file path to get the last two dirs if present
    parts = Path(file).parts
    if len(parts) <= 3:
        raise ValueError(f"Expected at least 3 path parts to file: {file}")
    rel_dir = f"{parts[-3]}/{parts[-2]}"
    features[rel_dir] = Feature(
        file=file,
        rel_dir=rel_dir,
        workflows=workflows,
        activities=activities,
        expect_activity_error=expect_activity_error,
        expect_run_result=expect_run_result,
        start=start,
        check_result=check_result,
    )


@dataclass
class Feature:
    file: str
    rel_dir: str  # Always relative to feature dir and uses forward slashes
    workflows: List[Type]
    activities: List[Callable]
    expect_activity_error: Optional[str]
    expect_run_result: Optional[Any]
    start: Optional[Callable[[Runner], Awaitable[WorkflowHandle]]]
    check_result: Optional[Callable[[Runner, WorkflowHandle], Awaitable[None]]]


class Runner:
    def __init__(
        self, *, address: str, namespace: str, task_queue: str, feature: Feature
    ) -> None:
        self.address = address
        self.namespace = namespace
        self.task_queue = task_queue
        self.feature = feature
        self.worker: Optional[Worker] = None

    async def run(self) -> None:
        logger.info("Executing feature %s", self.feature.rel_dir)

        # Connect client
        self.client = await Client.connect(self.address, namespace=self.namespace)

        # Run worker
        self.start_worker()
        try:
            # Start and get handle
            handle: WorkflowHandle
            if self.feature.start:
                handle = await self.feature.start(self)
            else:
                handle = await self.start_single_parameterless_workflow()

            # Result check
            logger.debug("Checking result on feature %s", self.feature.rel_dir)
            if self.feature.check_result:
                await self.feature.check_result(self, handle)
            else:
                await self.check_result(handle)

            # TODO(cretz): History check
        finally:
            await self.stop_worker()

    async def start_single_parameterless_workflow(self) -> WorkflowHandle:
        if len(self.feature.workflows) != 1:
            raise ValueError("Must have a single workflow")
        defn = workflow._Definition.must_from_class(self.feature.workflows[0])
        return await self.client.start_workflow(
            defn.name,
            id=f"{self.feature.rel_dir}-{uuid.uuid4()}",
            task_queue=self.task_queue,
            execution_timeout=timedelta(minutes=1),
        )

    async def check_result(self, handle: WorkflowHandle) -> None:
        try:
            result = await handle.result()
            if self.feature.expect_run_result:
                assert result == self.feature.expect_run_result

        except Exception as err:
            if self.feature.expect_activity_error:
                if not isinstance(err, WorkflowFailureError):
                    raise TypeError("Expected activity error") from err
                elif not isinstance(err.cause, ActivityError):
                    raise TypeError("Expected activity error") from err
                elif not isinstance(err.cause.cause, ApplicationError):
                    raise TypeError("Expected activity error") from err
                elif err.cause.cause.message != self.feature.expect_activity_error:
                    raise TypeError("Unexpected activity error") from err
            else:
                raise err

<<<<<<< HEAD
    async def get_history_events(self, handle: WorkflowHandle) -> list[HistoryEvent]:
        next_page_token = b''
        history: list[HistoryEvent] = []
        request = GetWorkflowExecutionHistoryRequest()
        request.namespace = self.namespace
        request.execution.workflow_id = handle.id

        while True:
            request.next_page_token = next_page_token
            response = await self.client.service.get_workflow_execution_history(request)
            history.extend(response.history.events)
            next_page_token = response.next_page_token
            if not next_page_token:
                break
        return history


class JSONPayload(TypedDict):
    """
    JSON proto Payload representation.
    data and metadata values are base64 encoded
    """
    metadata: Mapping[str, str]
    data: str


def to_json_payload(payload: Payload) -> JSONPayload:
    """
    Convert a proto Payload object to its JSON representation
    """
    return {
        'data': base64.b64encode(payload.data).decode('ascii'),
        'metadata': {k: base64.b64encode(v).decode('ascii') for k, v in payload.metadata.items()}
    }
=======
    def start_worker(self):
        """Creates and starts worker with the task queue & workflows/ activities set, if it is not
        already running"""
        if self.worker is None:
            self.worker = Worker(
                self.client,
                task_queue=self.task_queue,
                workflows=self.feature.workflows,
                activities=self.feature.activities,
            )
            self.worker._start()

    async def stop_worker(self):
        if self.worker is not None:
            await self.worker.shutdown()
            self.worker = None
>>>>>>> 4825d7a1
<|MERGE_RESOLUTION|>--- conflicted
+++ resolved
@@ -8,11 +8,7 @@
 from dataclasses import dataclass
 from datetime import timedelta
 from pathlib import Path
-<<<<<<< HEAD
 from typing import Awaitable, Callable, Dict, List, Mapping, Optional, Type, TypedDict
-=======
-from typing import Any, Awaitable, Callable, Dict, List, Optional, Type
->>>>>>> 4825d7a1
 
 from temporalio import workflow
 from temporalio.api.workflowservice.v1 import GetWorkflowExecutionHistoryRequest
@@ -135,9 +131,25 @@
             else:
                 raise err
 
-<<<<<<< HEAD
+    def start_worker(self):
+        """Creates and starts worker with the task queue & workflows/ activities set, if it is not
+        already running"""
+        if self.worker is None:
+            self.worker = Worker(
+                self.client,
+                task_queue=self.task_queue,
+                workflows=self.feature.workflows,
+                activities=self.feature.activities,
+            )
+            self.worker._start()
+
+    async def stop_worker(self):
+        if self.worker is not None:
+            await self.worker.shutdown()
+            self.worker = None
+
     async def get_history_events(self, handle: WorkflowHandle) -> list[HistoryEvent]:
-        next_page_token = b''
+        next_page_token = b""
         history: list[HistoryEvent] = []
         request = GetWorkflowExecutionHistoryRequest()
         request.namespace = self.namespace
@@ -158,6 +170,7 @@
     JSON proto Payload representation.
     data and metadata values are base64 encoded
     """
+
     metadata: Mapping[str, str]
     data: str
 
@@ -167,24 +180,8 @@
     Convert a proto Payload object to its JSON representation
     """
     return {
-        'data': base64.b64encode(payload.data).decode('ascii'),
-        'metadata': {k: base64.b64encode(v).decode('ascii') for k, v in payload.metadata.items()}
-    }
-=======
-    def start_worker(self):
-        """Creates and starts worker with the task queue & workflows/ activities set, if it is not
-        already running"""
-        if self.worker is None:
-            self.worker = Worker(
-                self.client,
-                task_queue=self.task_queue,
-                workflows=self.feature.workflows,
-                activities=self.feature.activities,
-            )
-            self.worker._start()
-
-    async def stop_worker(self):
-        if self.worker is not None:
-            await self.worker.shutdown()
-            self.worker = None
->>>>>>> 4825d7a1
+        "data": base64.b64encode(payload.data).decode("ascii"),
+        "metadata": {
+            k: base64.b64encode(v).decode("ascii") for k, v in payload.metadata.items()
+        },
+    }